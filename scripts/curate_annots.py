#!/usr/bin/env python3

import os
import sys
import logging
import resource
import platform
os.environ["POLARS_MAX_THREADS"] = str(snakemake.threads)
import polars as pl

def set_memory_limit(limit_in_gb):
    current_os = platform.system()
    if current_os == "Linux":
        limit_in_bytes = limit_in_gb * 1024 * 1024 * 1024
        resource.setrlimit(resource.RLIMIT_AS, (limit_in_bytes, limit_in_bytes))
    
log_level = logging.DEBUG if snakemake.params.debug else logging.INFO
log_file = snakemake.params.log
logging.basicConfig(
    level=log_level,
    format='%(asctime)s | %(levelname)s | %(message)s',
    datefmt='%Y-%m-%d %H:%M:%S',
    handlers=[
        logging.FileHandler(log_file, mode='a'),
        logging.StreamHandler(sys.stdout)
    ]
)
logger = logging.getLogger()

if snakemake.params.build_or_annotate =="build":
    print("========================================================================\n  Step 9/22: Curate the predicted functions based on genomic context   \n========================================================================")
    with open(log_file, "a") as log:
        log.write("========================================================================\n  Step 9/22: Curate the predicted functions based on genomic context   \n========================================================================\n")
elif snakemake.params.build_or_annotate == "annotate":
    print("========================================================================\n   Step 9/11: Curate the predicted functions based on genomic context   \n========================================================================")
    with open(log_file, "a") as log:
        log.write("========================================================================\n   Step 9/11: Curate the predicted functions based on genomic context   \n========================================================================\n")

def summarize_annot_table(table, hmm_descriptions):
    """
    Summarizes the table with gene annotations by selecting relevant columns,
    and merging with HMM descriptions.
    
    Args:
        input_table (pl.DataFrame): Polars DataFrame of genome context.
        hmm_descriptions (pl.DataFrame): Polars DataFrame containing a mapping of
        HMM names to their descriptions.
    
    Returns:
        pl.DataFrame: A summarized Polars DataFrame.
    """
    required_cols = [
        "protein",
        "contig",
        "circular_contig",
        "genome",
        "KEGG_hmm_id",
        "Pfam_hmm_id",
        "dbCAN_hmm_id",
        "METABOLIC_hmm_id",
        "PHROG_hmm_id",
        "KEGG_score",
        "Pfam_score",
        "dbCAN_score",
        "METABOLIC_score",
        "PHROG_score",
        "KEGG_V-score",
        "Pfam_V-score",
        "PHROG_V-score",
        "window_avg_KEGG_VL-score_viral",
        "window_avg_Pfam_VL-score_viral",
        "window_avg_PHROG_VL-score_viral",
        "KEGG_verified_flank_up",
        "KEGG_verified_flank_down",
        "Pfam_verified_flank_up",
        "Pfam_verified_flank_down",
        "PHROG_verified_flank_up",
        "PHROG_verified_flank_down",
        "KEGG_MGE_flank",
        "Pfam_MGE_flank",
        "PHROG_MGE_flank"
    ]
    for col in required_cols:
        if col not in table.columns:
            if col.endswith("_id"):
                dtype = pl.Utf8
            elif col.endswith("_score"):
                dtype = pl.Float64
            elif "_VL-score_viral" in col:
                dtype = pl.Boolean
            elif col.endswith("_verified_flank") or col.endswith("_MGE_flank"):
                dtype = pl.Boolean
            else:
                dtype = pl.Utf8 # default to string type
            table = table.with_columns(pl.lit(None, dtype=dtype).alias(col))
        
    table = table.select(required_cols)
    table = table.rename({"protein": "Protein"})
    
    # Join with KEGG descriptions
    table = table.join(hmm_descriptions, left_on="KEGG_hmm_id", right_on="id", how="left").rename({"name": "KEGG_Description"})
    if "db_right" in table.columns:
        table = table.drop("db_right")
    
    # Join with Pfam descriptions
    table = table.join(hmm_descriptions, left_on="Pfam_hmm_id", right_on="id", how="left").rename({"name": "Pfam_Description"})
    if "db_right" in table.columns:
        table = table.drop("db_right")
    
    # Custom join with dbCAN descriptions to handle IDs with underscores
    table = table.with_columns(pl.col("dbCAN_hmm_id").str.replace(r'_(.*)', '', literal=False).alias("dbCAN_hmm_id_no_underscore"))
    table = table.join(hmm_descriptions, left_on="dbCAN_hmm_id_no_underscore", right_on="id", how="left").rename({"name": "dbCAN_Description"})
    table = table.drop("dbCAN_hmm_id_no_underscore")
    if "db_right" in table.columns:
        table = table.drop("db_right")
    
    # Join with METABOLIC descriptions
    table = table.join(hmm_descriptions, left_on="METABOLIC_hmm_id", right_on="id", how="left").rename({"name": "METABOLIC_Description"})
    if "db_right" in table.columns:
        table = table.drop("db_right")
        
    # Join with PHROG descriptions
    table = table.join(hmm_descriptions, left_on="PHROG_hmm_id", right_on="id", how="left").rename({"name": "PHROG_Description"})
    if "db_right" in table.columns:
        table = table.drop("db_right")
    
    # Mark genes within virus-like windows (KEGG, Pfam, or PHROG)
    table = table.with_columns([
<<<<<<< HEAD
        pl.when(pl.col("window_avg_KEGG_VL-score_viral") | pl.col("window_avg_Pfam_VL-score_viral") | pl.col("window_avg_PHROG_VL-score_viral"))
        # # Valid VL scores for all three databases
        # pl.when(
        #     pl.col("window_avg_KEGG_VL-score_viral").is_not_null() &
        #     pl.col("window_avg_Pfam_VL-score_viral").is_not_null() &
        #     pl.col("window_avg_PHROG_VL-score_viral").is_not_null()
        # ).then(
        #     pl.col("window_avg_KEGG_VL-score_viral") &
        #     pl.col("window_avg_Pfam_VL-score_viral") &
        #     pl.col("window_avg_PHROG_VL-score_viral")
        # )
        # # Valid VL scores for KEGG and Pfam, but not PHROG
        # .when(
        #     pl.col("window_avg_KEGG_VL-score_viral").is_not_null() &
        #     pl.col("window_avg_Pfam_VL-score_viral").is_not_null() &
        #     pl.col("window_avg_PHROG_VL-score_viral").is_null()
        # ).then(
        #     pl.col("window_avg_KEGG_VL-score_viral") &
        #     pl.col("window_avg_Pfam_VL-score_viral")
        # )
        # # Valid VL scores for KEGG and PHROG, but not Pfam
        # .when(
        #     pl.col("window_avg_KEGG_VL-score_viral").is_not_null() &
        #     pl.col("window_avg_Pfam_VL-score_viral").is_null() &
        #     pl.col("window_avg_PHROG_VL-score_viral").is_not_null()
        # ).then(
        #     pl.col("window_avg_KEGG_VL-score_viral") &
        #     pl.col("window_avg_PHROG_VL-score_viral")
        # )
        # # Valid VL scores for Pfam and PHROG, but not KEGG
        # .when(
        #     pl.col("window_avg_KEGG_VL-score_viral").is_null() &
        #     pl.col("window_avg_Pfam_VL-score_viral").is_not_null() &
        #     pl.col("window_avg_PHROG_VL-score_viral").is_not_null()
        # ).then(
        #     pl.col("window_avg_Pfam_VL-score_viral") &
        #     pl.col("window_avg_PHROG_VL-score_viral")
        # )
        # # Valid VL score for KEGG only
        # .when(
        #     pl.col("window_avg_KEGG_VL-score_viral").is_not_null() &
        #     pl.col("window_avg_Pfam_VL-score_viral").is_null() &
        #     pl.col("window_avg_PHROG_VL-score_viral").is_null()
        # ).then(
        #     pl.col("window_avg_KEGG_VL-score_viral")
        # )
        # # Valid VL score for Pfam only
        # .when(
        #     pl.col("window_avg_KEGG_VL-score_viral").is_null() &
        #     pl.col("window_avg_Pfam_VL-score_viral").is_not_null() &
        #     pl.col("window_avg_PHROG_VL-score_viral").is_null()
        # ).then(
        #     pl.col("window_avg_Pfam_VL-score_viral")
        # )
        # # Valid VL score for PHROG only
        # .when(
        #     pl.col("window_avg_KEGG_VL-score_viral").is_null() &
        #     pl.col("window_avg_Pfam_VL-score_viral").is_null() &
        #     pl.col("window_avg_PHROG_VL-score_viral").is_not_null()
        # ).then(
        #     pl.col("window_avg_PHROG_VL-score_viral")
        # )
=======
        # pl.when(pl.col("window_avg_KEGG_VL-score_viral") | pl.col("window_avg_Pfam_VL-score_viral") | pl.col("window_avg_PHROG_VL-score_viral"))
        # Valid VL scores for all three databases
        pl.when(
            pl.col("window_avg_KEGG_VL-score_viral").is_not_null() &
            pl.col("window_avg_Pfam_VL-score_viral").is_not_null() &
            pl.col("window_avg_PHROG_VL-score_viral").is_not_null()
        ).then(
            pl.col("window_avg_KEGG_VL-score_viral") &
            pl.col("window_avg_Pfam_VL-score_viral") &
            pl.col("window_avg_PHROG_VL-score_viral")
        )
        # Valid VL scores for KEGG and Pfam, but not PHROG
        .when(
            pl.col("window_avg_KEGG_VL-score_viral").is_not_null() &
            pl.col("window_avg_Pfam_VL-score_viral").is_not_null() &
            pl.col("window_avg_PHROG_VL-score_viral").is_null()
        ).then(
            pl.col("window_avg_KEGG_VL-score_viral") &
            pl.col("window_avg_Pfam_VL-score_viral")
        )
        # Valid VL scores for KEGG and PHROG, but not Pfam
        .when(
            pl.col("window_avg_KEGG_VL-score_viral").is_not_null() &
            pl.col("window_avg_Pfam_VL-score_viral").is_null() &
            pl.col("window_avg_PHROG_VL-score_viral").is_not_null()
        ).then(
            pl.col("window_avg_KEGG_VL-score_viral") &
            pl.col("window_avg_PHROG_VL-score_viral")
        )
        # Valid VL scores for Pfam and PHROG, but not KEGG
        .when(
            pl.col("window_avg_KEGG_VL-score_viral").is_null() &
            pl.col("window_avg_Pfam_VL-score_viral").is_not_null() &
            pl.col("window_avg_PHROG_VL-score_viral").is_not_null()
        ).then(
            pl.col("window_avg_Pfam_VL-score_viral") &
            pl.col("window_avg_PHROG_VL-score_viral")
        )
        # Valid VL score for KEGG only
        .when(
            pl.col("window_avg_KEGG_VL-score_viral").is_not_null() &
            pl.col("window_avg_Pfam_VL-score_viral").is_null() &
            pl.col("window_avg_PHROG_VL-score_viral").is_null()
        ).then(
            pl.col("window_avg_KEGG_VL-score_viral")
        )
        # Valid VL score for Pfam only
        .when(
            pl.col("window_avg_KEGG_VL-score_viral").is_null() &
            pl.col("window_avg_Pfam_VL-score_viral").is_not_null() &
            pl.col("window_avg_PHROG_VL-score_viral").is_null()
        ).then(
            pl.col("window_avg_Pfam_VL-score_viral")
        )
        # Valid VL score for PHROG only
        .when(
            pl.col("window_avg_KEGG_VL-score_viral").is_null() &
            pl.col("window_avg_Pfam_VL-score_viral").is_null() &
            pl.col("window_avg_PHROG_VL-score_viral").is_not_null()
        ).then(
            pl.col("window_avg_PHROG_VL-score_viral")
        )
>>>>>>> 509dce0b
        # Otherwise False (not virus-like)
        .otherwise(False)
        .alias("Virus_Like_Window")
    ])

    
    # Mark genes with viral flanking genes
    table = table.with_columns(
        pl.when(pl.col("KEGG_verified_flank_up") | pl.col("Pfam_verified_flank_up") | pl.col("PHROG_verified_flank_up"))
        .then(True)
        .otherwise(False)
        .alias("Viral_Flanking_Genes_Upstream")
    )
    table = table.with_columns(
        pl.when(pl.col("KEGG_verified_flank_down") | pl.col("Pfam_verified_flank_down") | pl.col("PHROG_verified_flank_down"))
        .then(True)
        .otherwise(False)
        .alias("Viral_Flanking_Genes_Downstream")
    )
    
    # Mark genes with MGE flanking genes
    table = table.with_columns(
        pl.when(pl.col("KEGG_MGE_flank") | pl.col("Pfam_MGE_flank") | pl.col("PHROG_MGE_flank"))
        .then(True)
        .otherwise(False)
        .alias("MGE_Flanking_Genes")
    )
    
    # Infer best HMM hits based on bit scores
    ## 1. Cast all relevant scores to Float64, replacing null with -inf
    table = (
        table
        .with_columns([
            pl.col("KEGG_score").cast(pl.Float64).fill_null(float('-inf')),
            pl.col("Pfam_score").cast(pl.Float64).fill_null(float('-inf')),
            pl.col("dbCAN_score").cast(pl.Float64).fill_null(float('-inf')),
            pl.col("METABOLIC_score").cast(pl.Float64).fill_null(float('-inf')),
            pl.col("PHROG_score").cast(pl.Float64).fill_null(float('-inf')),
        ])
    )

    # 3. Cast scores to Float64, but *also* compute the real max before filling nulls
    score_cols = [
        "KEGG_score", "Pfam_score",
        "dbCAN_score", "METABOLIC_score", "PHROG_score",
    ]
    table = (
        table
        .with_columns([
            # the real max, ignoring nulls entirely
            pl.max_horizontal(score_cols).alias("max_score"),
            # now fill nulls to index into them safely
            *(pl.col(c).cast(pl.Float64).fill_null(float("-inf")).alias(c) for c in score_cols)
        ])
    )

    # 4. Build best_idx but leave it null if no real scores existed
    table = table.with_columns(
        pl.when(pl.col("max_score").is_null())
        .then(None) # if all scores were null
        .otherwise(
            pl.struct(score_cols).map_elements(
                lambda row: list(row.values()).index(max(row.values())),
                return_dtype=pl.Int64
            )
        )
        .alias("best_idx")
    )

    table = table.drop("max_score")

    ## 4. Use `best_idx` to fill in the top_hit_* columns
    table = table.with_columns([
        # top_hit_hmm_id
        pl.when(pl.col("best_idx") == 0).then(pl.col("KEGG_hmm_id"))
        .when(pl.col("best_idx") == 1).then(pl.col("Pfam_hmm_id"))
        .when(pl.col("best_idx") == 2).then(pl.col("dbCAN_hmm_id"))
        .when(pl.col("best_idx") == 3).then(pl.col("METABOLIC_hmm_id"))
        .when(pl.col("best_idx") == 4).then(pl.col("PHROG_hmm_id"))
        .otherwise(pl.lit(None))
        .alias("top_hit_hmm_id"),

        # top_hit_description
        pl.when(pl.col("best_idx") == 0).then(pl.col("KEGG_Description"))
        .when(pl.col("best_idx") == 1).then(pl.col("Pfam_Description"))
        .when(pl.col("best_idx") == 2).then(pl.col("dbCAN_Description"))
        .when(pl.col("best_idx") == 3).then(pl.col("METABOLIC_Description"))
        .when(pl.col("best_idx") == 4).then(pl.col("PHROG_Description"))
        .otherwise(pl.lit(None))
        .alias("top_hit_description"),

        # top_hit_db
        pl.when(pl.col("best_idx") == 0).then(pl.lit("KEGG"))
        .when(pl.col("best_idx") == 1).then(pl.lit("Pfam"))
        .when(pl.col("best_idx") == 2).then(pl.lit("dbCAN"))
        .when(pl.col("best_idx") == 3).then(pl.lit("METABOLIC"))
        .when(pl.col("best_idx") == 4).then(pl.lit("PHROG"))
        .otherwise(pl.lit(None))
        .alias("top_hit_db"),
    ])

    ## 5. Finally, remove the helper columns
    table = table.drop(["best_idx"])
    
    # Select only relevant columns for output
    table = table.select([
        "Protein",
        "contig",
        "genome",
        "KEGG_V-score",
        "Pfam_V-score",
        "PHROG_V-score",
        "KEGG_hmm_id",
        "KEGG_Description",
        "Pfam_hmm_id",
        "Pfam_Description",
        "dbCAN_hmm_id",
        "dbCAN_Description",
        "METABOLIC_hmm_id",
        "METABOLIC_Description",
        "PHROG_hmm_id",
        "PHROG_Description",
        "top_hit_hmm_id",
        "top_hit_description",
        "top_hit_db",
        "circular_contig",
        "Virus_Like_Window",
        "Viral_Flanking_Genes_Upstream",
        "Viral_Flanking_Genes_Downstream",
        "MGE_Flanking_Genes"
    ])
    table = table.rename({
        "contig": "Contig",
        "genome": "Genome",
        "circular_contig": "Circular_Contig"
    })
    
    # Remove duplicates, if any (this happens sometimes if the input table also had duplciates)
    table = table.unique()
    
    return table.sort(["Genome", "Contig", "Protein"])

def filter_false_substrings(table, false_substrings_desc):
    """
    Filter results to exclude false positives based on descriptions.
    """
    for substring in false_substrings_desc:
        table = table.filter(
            ~(
                pl.col("KEGG_Description").str.contains(substring).fill_null(False) |
                pl.col("Pfam_Description").str.contains(substring).fill_null(False) |
                pl.col("dbCAN_Description").str.contains(substring).fill_null(False) |
                pl.col("METABOLIC_Description").str.contains(substring).fill_null(False) |
                pl.col("PHROG_Description").str.contains(substring).fill_null(False)
            )
        )
    return table

def filter_metabolism_annots(table, metabolism_table, false_metab_substrings):
    """
    Identify metabolism-related genes based on input metabolism table.
    by checking any of the five HMM ID columns for membership in metabolism_table["id"].
    Also, apply false-substring filtering to remove non-metabolic genes.
    """
    condition = (
        pl.col("KEGG_hmm_id").is_in(metabolism_table["id"]) |
        pl.col("Pfam_hmm_id_clean").is_in(metabolism_table["id"]) |
        pl.col("dbCAN_hmm_id").is_in(metabolism_table["id"]) |
        pl.col("METABOLIC_hmm_id").is_in(metabolism_table["id"]) |
        pl.col("PHROG_hmm_id").is_in(metabolism_table["id"])
    )
    table = table.filter(condition)
    
    # Apply false-substring filtering
    table = filter_false_substrings(table, false_metab_substrings)
    
    # dcCAN/CAZyme-spescific false AMGs 
    false_substrings_dbcan_id = [
        "CBM", # Carbohydrate-binding modules usually match to tail peptides used for receptor binding
        "GT", # Glycosyltransferases
        "GH", # Glycoside hydrolases
    ]   
    for substring in false_substrings_dbcan_id:
        table = table.filter(~(pl.col("dbCAN_hmm_id").str.contains(substring).fill_null(False)))
    
    # Drop the temporary 'top_hit_hmm_id_clean' column
    table = table.drop("top_hit_hmm_id_clean")

    # Remove duplicates, if any (this happens sometimes if the input table also had duplciates)
    table = table.unique()
    
    return table.sort(["Genome", "Contig", "Protein"])

def filter_physiology_annots(table, physiology_table, false_phys_substrings):
    """
    Identify physiology-related genes based on input physiology table.
    by checking any of the five HMM ID columns for membership in physiology_table["id"].
    Also, apply false-substring filtering to remove non-physiological genes.
    """
    condition = (
        pl.col("KEGG_hmm_id").is_in(physiology_table["id"]) |
        pl.col("Pfam_hmm_id_clean").is_in(physiology_table["id"]) |
        pl.col("dbCAN_hmm_id").is_in(physiology_table["id"]) |
        pl.col("METABOLIC_hmm_id").is_in(physiology_table["id"]) |
        pl.col("PHROG_hmm_id").is_in(physiology_table["id"])
    )
    table = table.filter(condition)
    
    # Apply false-substring filtering
    table = filter_false_substrings(table, false_phys_substrings)
    
    # Drop the temporary 'top_hit_hmm_id_clean' column
    table = table.drop("top_hit_hmm_id_clean")

    # Remove duplicates, if any (this happens sometimes if the input table also had duplciates)
    table = table.unique()
    
    return table.sort(["Genome", "Contig", "Protein"])


def filter_regulation_annots(table, regulation_table, false_reg_substrings):
    """
    Identify regulation-related genes based on input regulation table.
    by checking any of the five HMM ID columns for membership in regulation_table["id"].
    Also, apply false-substring filtering to remove non-regulatory genes.
    """
    condition = (
        pl.col("KEGG_hmm_id").is_in(regulation_table["id"]) |
        pl.col("Pfam_hmm_id_clean").is_in(regulation_table["id"]) |
        pl.col("dbCAN_hmm_id").is_in(regulation_table["id"]) |
        pl.col("METABOLIC_hmm_id").is_in(regulation_table["id"]) |
        pl.col("PHROG_hmm_id").is_in(regulation_table["id"])
    )
    table = table.filter(condition)
    
    # Apply false-substring filtering
    table = filter_false_substrings(table, false_reg_substrings)
    
    # Drop the temporary 'top_hit_hmm_id_clean' column
    table = table.drop("top_hit_hmm_id_clean")

    # Remove duplicates, if any (this happens sometimes if the input table also had duplciates)
    table = table.unique()
    
    return table.sort(["Genome", "Contig", "Protein"])

def main():
    input_table  = snakemake.params.context_table
    hmm_ref = snakemake.params.hmm_ref
    metabolism_ref = snakemake.params.metabolism_table
    physiology_ref = snakemake.params.physiology_table
    regulation_ref = snakemake.params.regulation_table
    false_metab_substrings = snakemake.params.false_amgs
    false_phys_substrings = snakemake.params.false_apgs
    false_reg_substrings = snakemake.params.false_aregs
    out_metabolism_table = snakemake.params.metabolism_table_out
    out_physiology_table = snakemake.params.physiology_table_out
    out_regulation_table = snakemake.params.regulation_table_out
    all_annot_out_table = snakemake.params.all_annot_out_table
    mem_limit = snakemake.resources.mem
    set_memory_limit(mem_limit)

    logger.info("Starting the curation of annotations for metabolism, physiology, and regulation...")
    logger.debug(f"Maximum memory allowed to be allocated: {mem_limit} GB")

    table = pl.read_csv(input_table, separator="\t")
    pl.Config.set_tbl_cols(-1)
    pl.Config.set_tbl_rows(20)
    pl.Config.set_fmt_str_lengths(200)

    hmm_descriptions = pl.read_csv(hmm_ref, schema={"id": pl.Utf8, "db": pl.Utf8, "name": pl.Utf8})
    hmm_descriptions = hmm_descriptions.select(["id", "db", "name"])
    
    metabolism_table = pl.read_csv(metabolism_ref, separator="\t")
    physiology_table = pl.read_csv(physiology_ref, separator="\t")
    regulation_table = pl.read_csv(regulation_ref, separator="\t")
    
    false_metab_substrings_desc = []
    false_phys_substrings_desc = []
    false_reg_substrings_desc = []

    for textfile, substrings_list in zip(
        [false_metab_substrings, false_phys_substrings, false_reg_substrings],
        [false_metab_substrings_desc, false_phys_substrings_desc, false_reg_substrings_desc]
    ):
        with open(textfile, 'r') as file:
            for line in file.readlines():
                if line.startswith("#") or line.strip() == "":
                    continue
                substrings_list.append(line.strip().replace('"', ''))
    
    annot_table = summarize_annot_table(table, hmm_descriptions)
    
    # Remove .X or .XX suffixes from top_hit_hmm_id for proper matching of Pfam hits
    annot_table = annot_table.with_columns(
        pl.col("top_hit_hmm_id").str.replace(r'\.\d+$', '', literal=False).alias("top_hit_hmm_id_clean"),
        pl.col("Pfam_hmm_id").str.replace(r'\.\d+$', '', literal=False).alias("Pfam_hmm_id_clean"),
    )
    
    metabolism_table_out = filter_metabolism_annots(annot_table, metabolism_table, false_metab_substrings_desc)
    physiology_table_out = filter_physiology_annots(annot_table, physiology_table, false_phys_substrings_desc)
    regulation_table_out = filter_regulation_annots(annot_table, regulation_table, false_reg_substrings_desc)
    
    drop_cols = ["window_avg_KEGG_VL-score_viral", "window_avg_Pfam_VL-score_viral", "window_avg_PHROG_VL-score_viral", "top_hit_hmm_id_clean", "Pfam_hmm_id_clean"]
    for col in drop_cols:
        if col in annot_table.columns:
            annot_table = annot_table.drop(col)
        if col in metabolism_table_out.columns:
            metabolism_table_out = metabolism_table_out.drop(col)
        if col in physiology_table_out.columns:
            physiology_table_out = physiology_table_out.drop(col)
        if col in regulation_table_out.columns:
            regulation_table_out = regulation_table_out.drop(col)

    annot_table.write_csv(all_annot_out_table, separator="\t")
    metabolism_table_out.write_csv(out_metabolism_table, separator="\t")
    physiology_table_out.write_csv(out_physiology_table, separator="\t")
    regulation_table_out.write_csv(out_regulation_table, separator="\t")
    
    logger.info("Curation of annotations completed.")
    logger.info(f"Total number of genes analyzed: {annot_table.shape[0]:,}")
    logger.info(f"Number of curated metabolic genes: {metabolism_table_out.shape[0]:,}")
    logger.info(f"Number of curated physiology genes: {physiology_table_out.shape[0]:,}")
    logger.info(f"Number of curated regulatory genes: {regulation_table_out.shape[0]:,}")

if __name__ == "__main__":
    main()<|MERGE_RESOLUTION|>--- conflicted
+++ resolved
@@ -125,135 +125,9 @@
         table = table.drop("db_right")
     
     # Mark genes within virus-like windows (KEGG, Pfam, or PHROG)
-    table = table.with_columns([
-<<<<<<< HEAD
+    table = table.with_columns(
         pl.when(pl.col("window_avg_KEGG_VL-score_viral") | pl.col("window_avg_Pfam_VL-score_viral") | pl.col("window_avg_PHROG_VL-score_viral"))
-        # # Valid VL scores for all three databases
-        # pl.when(
-        #     pl.col("window_avg_KEGG_VL-score_viral").is_not_null() &
-        #     pl.col("window_avg_Pfam_VL-score_viral").is_not_null() &
-        #     pl.col("window_avg_PHROG_VL-score_viral").is_not_null()
-        # ).then(
-        #     pl.col("window_avg_KEGG_VL-score_viral") &
-        #     pl.col("window_avg_Pfam_VL-score_viral") &
-        #     pl.col("window_avg_PHROG_VL-score_viral")
-        # )
-        # # Valid VL scores for KEGG and Pfam, but not PHROG
-        # .when(
-        #     pl.col("window_avg_KEGG_VL-score_viral").is_not_null() &
-        #     pl.col("window_avg_Pfam_VL-score_viral").is_not_null() &
-        #     pl.col("window_avg_PHROG_VL-score_viral").is_null()
-        # ).then(
-        #     pl.col("window_avg_KEGG_VL-score_viral") &
-        #     pl.col("window_avg_Pfam_VL-score_viral")
-        # )
-        # # Valid VL scores for KEGG and PHROG, but not Pfam
-        # .when(
-        #     pl.col("window_avg_KEGG_VL-score_viral").is_not_null() &
-        #     pl.col("window_avg_Pfam_VL-score_viral").is_null() &
-        #     pl.col("window_avg_PHROG_VL-score_viral").is_not_null()
-        # ).then(
-        #     pl.col("window_avg_KEGG_VL-score_viral") &
-        #     pl.col("window_avg_PHROG_VL-score_viral")
-        # )
-        # # Valid VL scores for Pfam and PHROG, but not KEGG
-        # .when(
-        #     pl.col("window_avg_KEGG_VL-score_viral").is_null() &
-        #     pl.col("window_avg_Pfam_VL-score_viral").is_not_null() &
-        #     pl.col("window_avg_PHROG_VL-score_viral").is_not_null()
-        # ).then(
-        #     pl.col("window_avg_Pfam_VL-score_viral") &
-        #     pl.col("window_avg_PHROG_VL-score_viral")
-        # )
-        # # Valid VL score for KEGG only
-        # .when(
-        #     pl.col("window_avg_KEGG_VL-score_viral").is_not_null() &
-        #     pl.col("window_avg_Pfam_VL-score_viral").is_null() &
-        #     pl.col("window_avg_PHROG_VL-score_viral").is_null()
-        # ).then(
-        #     pl.col("window_avg_KEGG_VL-score_viral")
-        # )
-        # # Valid VL score for Pfam only
-        # .when(
-        #     pl.col("window_avg_KEGG_VL-score_viral").is_null() &
-        #     pl.col("window_avg_Pfam_VL-score_viral").is_not_null() &
-        #     pl.col("window_avg_PHROG_VL-score_viral").is_null()
-        # ).then(
-        #     pl.col("window_avg_Pfam_VL-score_viral")
-        # )
-        # # Valid VL score for PHROG only
-        # .when(
-        #     pl.col("window_avg_KEGG_VL-score_viral").is_null() &
-        #     pl.col("window_avg_Pfam_VL-score_viral").is_null() &
-        #     pl.col("window_avg_PHROG_VL-score_viral").is_not_null()
-        # ).then(
-        #     pl.col("window_avg_PHROG_VL-score_viral")
-        # )
-=======
-        # pl.when(pl.col("window_avg_KEGG_VL-score_viral") | pl.col("window_avg_Pfam_VL-score_viral") | pl.col("window_avg_PHROG_VL-score_viral"))
-        # Valid VL scores for all three databases
-        pl.when(
-            pl.col("window_avg_KEGG_VL-score_viral").is_not_null() &
-            pl.col("window_avg_Pfam_VL-score_viral").is_not_null() &
-            pl.col("window_avg_PHROG_VL-score_viral").is_not_null()
-        ).then(
-            pl.col("window_avg_KEGG_VL-score_viral") &
-            pl.col("window_avg_Pfam_VL-score_viral") &
-            pl.col("window_avg_PHROG_VL-score_viral")
-        )
-        # Valid VL scores for KEGG and Pfam, but not PHROG
-        .when(
-            pl.col("window_avg_KEGG_VL-score_viral").is_not_null() &
-            pl.col("window_avg_Pfam_VL-score_viral").is_not_null() &
-            pl.col("window_avg_PHROG_VL-score_viral").is_null()
-        ).then(
-            pl.col("window_avg_KEGG_VL-score_viral") &
-            pl.col("window_avg_Pfam_VL-score_viral")
-        )
-        # Valid VL scores for KEGG and PHROG, but not Pfam
-        .when(
-            pl.col("window_avg_KEGG_VL-score_viral").is_not_null() &
-            pl.col("window_avg_Pfam_VL-score_viral").is_null() &
-            pl.col("window_avg_PHROG_VL-score_viral").is_not_null()
-        ).then(
-            pl.col("window_avg_KEGG_VL-score_viral") &
-            pl.col("window_avg_PHROG_VL-score_viral")
-        )
-        # Valid VL scores for Pfam and PHROG, but not KEGG
-        .when(
-            pl.col("window_avg_KEGG_VL-score_viral").is_null() &
-            pl.col("window_avg_Pfam_VL-score_viral").is_not_null() &
-            pl.col("window_avg_PHROG_VL-score_viral").is_not_null()
-        ).then(
-            pl.col("window_avg_Pfam_VL-score_viral") &
-            pl.col("window_avg_PHROG_VL-score_viral")
-        )
-        # Valid VL score for KEGG only
-        .when(
-            pl.col("window_avg_KEGG_VL-score_viral").is_not_null() &
-            pl.col("window_avg_Pfam_VL-score_viral").is_null() &
-            pl.col("window_avg_PHROG_VL-score_viral").is_null()
-        ).then(
-            pl.col("window_avg_KEGG_VL-score_viral")
-        )
-        # Valid VL score for Pfam only
-        .when(
-            pl.col("window_avg_KEGG_VL-score_viral").is_null() &
-            pl.col("window_avg_Pfam_VL-score_viral").is_not_null() &
-            pl.col("window_avg_PHROG_VL-score_viral").is_null()
-        ).then(
-            pl.col("window_avg_Pfam_VL-score_viral")
-        )
-        # Valid VL score for PHROG only
-        .when(
-            pl.col("window_avg_KEGG_VL-score_viral").is_null() &
-            pl.col("window_avg_Pfam_VL-score_viral").is_null() &
-            pl.col("window_avg_PHROG_VL-score_viral").is_not_null()
-        ).then(
-            pl.col("window_avg_PHROG_VL-score_viral")
-        )
->>>>>>> 509dce0b
-        # Otherwise False (not virus-like)
+        .then(True)
         .otherwise(False)
         .alias("Virus_Like_Window")
     ])
